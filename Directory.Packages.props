<Project>
  <!-- SDK Packages -->
  <PropertyGroup>
    <RuntimePackageVersion>8.0.0</RuntimePackageVersion>
  </PropertyGroup>
  <ItemGroup>
    <PackageVersion Include="Microsoft.Extensions.Caching.StackExchangeRedis" Version="8.0.0" />
    <PackageVersion Include="Azure.Core" Version="1.38.0" />
    <PackageVersion Include="Azure.Data.Tables" Version="12.8.0" />
<<<<<<< HEAD
    <PackageVersion Include="Azure.Identity" Version="1.11.0" />
=======
    <PackageVersion Include="Azure.Identity" Version="1.11.1" />
>>>>>>> 3b198810
    <PackageVersion Include="Azure.Messaging.EventGrid" Version="4.17.0" />
    <PackageVersion Include="Azure.Messaging.EventHubs" Version="5.9.2" />
    <PackageVersion Include="Azure.Messaging.EventHubs.Processor" Version="5.9.2" />
    <PackageVersion Include="Azure.Messaging.ServiceBus" Version="7.15.0" />
    <PackageVersion Include="Azure.Storage.Files.DataLake" Version="12.14.0" />
    <PackageVersion Include="Azure.Storage.Files.Shares" Version="12.14.0" />
    <PackageVersion Include="Azure.Storage.Queues" Version="12.14.0" />
    <PackageVersion Include="coverlet.collector" Version="3.1.2" />
    <PackageVersion Include="Ensure.That" Version="10.1.0" />
    <PackageVersion Include="Microsoft.ApplicationInsights" Version="2.21.0" />
    <PackageVersion Include="Microsoft.ApplicationInsights.WindowsServer.TelemetryChannel" Version="2.21.0" />
    <PackageVersion Include="Microsoft.AspNetCore.Http.Abstractions" Version="2.2.0" />
    <PackageVersion Include="Microsoft.AspNetCore.Mvc.WebApiCompatShim" Version="2.2.0" />
    <PackageVersion Include="Microsoft.Azure.Functions.Worker" Version="1.14.1" />
    <PackageVersion Include="Microsoft.Bcl.AsyncInterfaces" Version="$(RuntimePackageVersion)" />
    <PackageVersion Include="Microsoft.Extensions.Caching.Abstractions" Version="$(RuntimePackageVersion)" />
    <PackageVersion Include="Microsoft.Extensions.Caching.Memory" Version="$(RuntimePackageVersion)" />
    <PackageVersion Include="Microsoft.Extensions.Configuration.UserSecrets" Version="6.0.1" />
    <PackageVersion Include="Microsoft.Extensions.Hosting" Version="$(RuntimePackageVersion)" />
    <PackageVersion Include="Microsoft.Extensions.Hosting.Abstractions" Version="$(RuntimePackageVersion)" />
    <PackageVersion Include="Microsoft.Extensions.Logging.ApplicationInsights" Version="2.21.0" />
    <PackageVersion Include="Microsoft.IdentityModel.JsonWebTokens" Version="7.4.0" />
    <PackageVersion Include="Microsoft.NET.Test.Sdk" Version="17.6.2" />
    <PackageVersion Include="Microsoft.SourceLink.GitHub" Version="1.1.1 " />
    <PackageVersion Include="Moq" Version="4.18.4" />
    <PackageVersion Include="MSTest.TestAdapter" Version="3.0.4" />
    <PackageVersion Include="MSTest.TestFramework" Version="3.0.4" />
    <PackageVersion Include="Newtonsoft.Json" Version="13.0.3" />
    <PackageVersion Include="Serilog" Version="2.12.0" />
    <PackageVersion Include="Serilog.Extensions.Logging.File" Version="3.0.0" />
    <PackageVersion Include="StyleCop.Analyzers" Version="1.2.0-beta.435" />
    <PackageVersion Include="System.Drawing.Common" Version="$(RuntimePackageVersion)" />
  </ItemGroup>
</Project><|MERGE_RESOLUTION|>--- conflicted
+++ resolved
@@ -7,11 +7,7 @@
     <PackageVersion Include="Microsoft.Extensions.Caching.StackExchangeRedis" Version="8.0.0" />
     <PackageVersion Include="Azure.Core" Version="1.38.0" />
     <PackageVersion Include="Azure.Data.Tables" Version="12.8.0" />
-<<<<<<< HEAD
-    <PackageVersion Include="Azure.Identity" Version="1.11.0" />
-=======
     <PackageVersion Include="Azure.Identity" Version="1.11.1" />
->>>>>>> 3b198810
     <PackageVersion Include="Azure.Messaging.EventGrid" Version="4.17.0" />
     <PackageVersion Include="Azure.Messaging.EventHubs" Version="5.9.2" />
     <PackageVersion Include="Azure.Messaging.EventHubs.Processor" Version="5.9.2" />
