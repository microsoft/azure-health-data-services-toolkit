﻿<Project Sdk="Microsoft.NET.Sdk">

  <PropertyGroup>
    <UserSecretsId>d481917b-f435-474b-8abb-bd1fd96e61c3</UserSecretsId>
  </PropertyGroup>

  <ItemGroup>
    <Compile Remove="Integration\**" />
    <EmbeddedResource Remove="Integration\**" />
    <None Remove="Integration\**" />
  </ItemGroup>

  <ItemGroup>
    <FrameworkReference Include="Microsoft.AspNetCore.App" />
  </ItemGroup>

  <ItemGroup>
<<<<<<< HEAD
    <PackageReference Include="Azure.Core" />
=======
    <PackageReference Include="Azure.Messaging.ServiceBus" />
    <PackageReference Include="Azure.ResourceManager.ServiceBus" />
    <PackageReference Include="Azure.Security.KeyVault.Certificates" />
    <PackageReference Include="Azure.Security.KeyVault.Secrets" />
>>>>>>> 17cb96f8
    <PackageReference Include="Microsoft.NET.Test.Sdk" />
    <PackageReference Include="Moq" />
    <PackageReference Include="MSTest.TestAdapter" />
    <PackageReference Include="MSTest.TestFramework" />
    <PackageReference Include="Serilog" />
    <PackageReference Include="Serilog.Extensions.Logging.File" />
    <PackageReference Include="System.Text.Json" />
  </ItemGroup>

  <ItemGroup>
	  <ProjectReference Include="..\..\src\Microsoft.AzureHealth.DataServices.Core\Microsoft.AzureHealth.DataServices.Core.csproj" />
	  <ProjectReference Include="..\..\src\Microsoft.AzureHealth.DataServices.Caching\Microsoft.AzureHealth.DataServices.Caching.csproj" />
	  <ProjectReference Include="..\..\src\Microsoft.AzureHealth.DataServices.Channels\Microsoft.AzureHealth.DataServices.Channels.csproj" />
	  <ProjectReference Include="..\..\src\Microsoft.AzureHealth.DataServices.Storage\Microsoft.AzureHealth.DataServices.Storage.csproj" />
  </ItemGroup>

  <ItemGroup>
    <None Update="Assets\BundleRequest.json">
      <CopyToOutputDirectory>Always</CopyToOutputDirectory>
    </None>
    <None Update="Assets\capstmt.json">
      <CopyToOutputDirectory>Always</CopyToOutputDirectory>
    </None>
    <None Update="Assets\jwttest.txt">
      <CopyToOutputDirectory>Always</CopyToOutputDirectory>
    </None>
  </ItemGroup>

  <ItemGroup>
    <PackageReference Update="coverlet.collector">
      <PrivateAssets>all</PrivateAssets>
      <IncludeAssets>runtime; build; native; contentfiles; analyzers</IncludeAssets>
    </PackageReference>
  </ItemGroup>
</Project><|MERGE_RESOLUTION|>--- conflicted
+++ resolved
@@ -15,14 +15,11 @@
   </ItemGroup>
 
   <ItemGroup>
-<<<<<<< HEAD
-    <PackageReference Include="Azure.Core" />
-=======
     <PackageReference Include="Azure.Messaging.ServiceBus" />
     <PackageReference Include="Azure.ResourceManager.ServiceBus" />
     <PackageReference Include="Azure.Security.KeyVault.Certificates" />
     <PackageReference Include="Azure.Security.KeyVault.Secrets" />
->>>>>>> 17cb96f8
+    <PackageReference Include="Azure.Core" />
     <PackageReference Include="Microsoft.NET.Test.Sdk" />
     <PackageReference Include="Moq" />
     <PackageReference Include="MSTest.TestAdapter" />
