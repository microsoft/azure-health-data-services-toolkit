--- conflicted
+++ resolved
@@ -49,15 +49,9 @@
         reserved: true
         clientAffinityEnabled: false
         siteConfig: {
-<<<<<<< HEAD
-            alwaysOn: true
-            //linuxFxVersion: 'dotnet-isolated|8.0'
-            //use32BitWorkerProcess: false
-=======
             //linuxFxVersion: 'dotnet-isolated|8.0'
             //use32BitWorkerProcess: false
             alwaysOn: true
->>>>>>> 9ca04aed
         }
     }
 
