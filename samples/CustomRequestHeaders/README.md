--- conflicted
+++ resolved
@@ -24,13 +24,8 @@
 
 - If you are using the .NET Core CLI, run the following command from the directory that contains this sample: 
 
-<<<<<<< HEAD
-```json
+```bash
 dotnet build
-=======
-```bash
-dotnet build CustomRequestHeadersSample/CustomRequestHeadersSample.csproj 
->>>>>>> a9162350
 ```
 
 ## Run the Sample 
@@ -41,13 +36,8 @@
 
     Run the following command from the directory that contains this sample: 
 
-<<<<<<< HEAD
-    ```json
+    ```bash
     dotnet run
-=======
-    ```bash
-    dotnet CustomRequestHeadersSample\bin\Debug\net6.0 \CustomRequestHeadersSample.dll
->>>>>>> a9162350
     ```
 
 ## Usage Details
