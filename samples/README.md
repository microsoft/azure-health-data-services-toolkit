--- conflicted
+++ resolved
@@ -23,16 +23,11 @@
 - If you are using Visual Studio Code:
   - [Azure Function Core Tools 4](https://docs.microsoft.com/azure/azure-functions/functions-run-local?tabs=v4%2Cwindows%2Ccsharp%2Cportal%2Cbash#install-the-azure-functions-core-tools)
 
-<<<<<<< HEAD
 
 ## Quickstart
 
 Use [this quickstart sample](./Quickstart/) to see some common ways the SDK can be used to modify requests to the FHIR service. Is this quickstart we'll cover:
-=======
-## Quickstart
 
-Use **[this quickstart sample](./Quickstart/)** to see some common ways the SDK can be used to modify requests to the FHIR service. In this quickstart we'll cover:
->>>>>>> main
 
 - Getting an access token for the FHIR service.
 - Adding a header to audit the original requestor.
@@ -41,17 +36,12 @@
 
 ## Feature Samples
 
-<<<<<<< HEAD
-These samples go deep into individual features areas of this SDK, showing you how the individual pieces work so you can use them to build custom operations that fit your needs.These samples are not meant to be deployed to Azure, but executed on your local machine.
-=======
 These samples go deep into individual feature areas of this SDK, showing you how the individual pieces work so you can use them to build custom operations that fit your needs. These samples are not meant to be deployed to Azure, but executed on your local machine.
->>>>>>> main
+
 
 | Sample | Description |
 | --- | --- |
 | [Authenticator](./Authenticator/) | Shows how you can get a token for accessing Azure resources inside your custom operation. |
-<<<<<<< HEAD
-=======
 | [Blob Channel](./BlobChannel/) | Shows how to use a Blob Channel. |
 | [Custom Headers](./CustomHeaders/) | Shows how to inject custom headers. |
 | [Custom Identity Header](./CustomIdentityHeader/) | Shows how to inject a custom identity header. |
@@ -63,7 +53,7 @@
 | [Memory/Redis Cache](./MemoryCacheAndRedisProvider/) | Shows how to use a memory cache with Redis backing. |
 | [Service Bus Channel](./ServiceBusChannel/) | Shows how to use a Service Bus Channel. |
 | [Simple External API](./SimpleExternalApiCustomOperation/) | Shows how an external API could be used with a custom operation. |
->>>>>>> main
+
 
 ## Use Case Samples
 
