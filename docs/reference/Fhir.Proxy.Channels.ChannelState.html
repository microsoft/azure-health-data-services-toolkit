﻿<!DOCTYPE html>
<!--[if IE]><![endif]-->
<html>
  
  <head>
    <meta charset="utf-8">
    <meta http-equiv="X-UA-Compatible" content="IE=edge,chrome=1">
    <title>Enum ChannelState
   | Title </title>
    <meta name="viewport" content="width=device-width">
    <meta name="title" content="Enum ChannelState
   | Title ">
    <meta name="generator" content="docfx 2.58.9.0">
    
    <link rel="shortcut icon" href="../favicon.ico">
    <link rel="stylesheet" href="../styles/docfx.vendor.css">
    <link rel="stylesheet" href="../styles/docfx.css">
    <link rel="stylesheet" href="../styles/main.css">
    <meta property="docfx:navrel" content="">
    <meta property="docfx:tocrel" content="toc.html">
    
    <meta property="docfx:rel" content="../">
    
  </head>
  <body data-spy="scroll" data-target="#affix" data-offset="120">
    <div id="wrapper">
      <header>
        
        <nav id="autocollapse" class="navbar navbar-inverse ng-scope" role="navigation">
          <div class="container">
            <div class="navbar-header">
              <button type="button" class="navbar-toggle" data-toggle="collapse" data-target="#navbar">
                <span class="sr-only">Toggle navigation</span>
                <span class="icon-bar"></span>
                <span class="icon-bar"></span>
                <span class="icon-bar"></span>
              </button>
              
              <a class="navbar-brand" href="../index.html">
                <img id="logo" class="svg" src="../logo.svg" alt="">
              </a>
            </div>
            <div class="collapse navbar-collapse" id="navbar">
              <form class="navbar-form navbar-right" role="search" id="search">
                <div class="form-group">
                  <input type="text" class="form-control" id="search-query" placeholder="Search" autocomplete="off">
                </div>
              </form>
            </div>
          </div>
        </nav>
        
        <div class="subnav navbar navbar-default">
          <div class="container hide-when-search" id="breadcrumb">
            <ul class="breadcrumb">
              <li></li>
            </ul>
          </div>
        </div>
      </header>
      <div class="container body-content">
        
        <div id="search-results">
          <div class="search-list">Search Results for <span></span></div>
          <div class="sr-items">
            <p><i class="glyphicon glyphicon-refresh index-loading"></i></p>
          </div>
          <ul id="pagination" data-first="First" data-prev="Previous" data-next="Next" data-last="Last"></ul>
        </div>
      </div>
      <div role="main" class="container body-content hide-when-search">
        
        <div class="sidenav hide-when-search">
          <a class="btn toc-toggle collapse" data-toggle="collapse" href="#sidetoggle" aria-expanded="false" aria-controls="sidetoggle">Show / Hide Table of Contents</a>
          <div class="sidetoggle collapse" id="sidetoggle">
            <div id="sidetoc"></div>
          </div>
        </div>
        <div class="article row grid-right">
          <div class="col-md-10">
            <article class="content wrap" id="_content" data-uid="Fhir.Proxy.Channels.ChannelState">
  
  
  <h1 id="Fhir_Proxy_Channels_ChannelState" data-uid="Fhir.Proxy.Channels.ChannelState" class="text-break">Enum ChannelState
  </h1>
  <div class="markdown level0 summary"><p>An enumeration of channel states.</p>
</div>
  <div class="markdown level0 conceptual"></div>
  <h6><strong>Namespace</strong>: <a class="xref" href="Fhir.Proxy.Channels.html">Fhir.Proxy.Channels</a></h6>
  <h6><strong>Assembly</strong>: Fhir.Proxy.dll</h6>
  <h5 id="Fhir_Proxy_Channels_ChannelState_syntax">Syntax</h5>
  <div class="codewrapper">
    <pre><code class="lang-csharp hljs">public enum ChannelState</code></pre>
  </div>
  <h3 id="fields">Fields
  </h3>
  <table class="table table-bordered table-striped table-condensed">
    <thead>
      <tr>
        <th>Name</th>
        <th>Description</th>
      </tr>
    <thead>
    <tbody>
      <tr>
        <td id="Fhir_Proxy_Channels_ChannelState_Aborted">Aborted</td>
        <td></td>
      </tr>
      <tr>
        <td id="Fhir_Proxy_Channels_ChannelState_Closed">Closed</td>
        <td></td>
      </tr>
      <tr>
        <td id="Fhir_Proxy_Channels_ChannelState_ClosedReceived">ClosedReceived</td>
        <td></td>
      </tr>
      <tr>
        <td id="Fhir_Proxy_Channels_ChannelState_CloseSent">CloseSent</td>
        <td></td>
      </tr>
      <tr>
        <td id="Fhir_Proxy_Channels_ChannelState_Connecting">Connecting</td>
        <td></td>
      </tr>
      <tr>
        <td id="Fhir_Proxy_Channels_ChannelState_None">None</td>
        <td></td>
      </tr>
      <tr>
        <td id="Fhir_Proxy_Channels_ChannelState_Open">Open</td>
        <td></td>
      </tr>
    </tbody>
  </thead></thead></table>
</article>
          </div>
          
          <div class="hidden-sm col-md-2" role="complementary">
            <div class="sideaffix">
              <div class="contribution">
                <ul class="nav">
                  <li>
<<<<<<< HEAD
<<<<<<< HEAD
                    <a href="https://dev.azure.com/smokejumpers/HealthArchitectures/_git/microsoft-fhir-proxy?path=src/Fhir.Proxy/Channels/ChannelState.cs&amp;version=GBmalong/1087&amp;line=6" class="contribution-link">View Source</a>
=======
                    <a href="https://dev.azure.com/smokejumpers/HealthArchitectures/_git/microsoft-fhir-proxy?path=src/Fhir.Proxy/Channels/ChannelState.cs&amp;version=GBmalong/1088&amp;line=6" class="contribution-link">View Source</a>
>>>>>>> 906c25f (binding)
=======
                    <a href="https://dev.azure.com/smokejumpers/HealthArchitectures/_git/microsoft-fhir-proxy?path=src/Fhir.Proxy/Channels/ChannelState.cs&amp;version=GBmalong/1088&amp;line=6" class="contribution-link">View Source</a>
>>>>>>> eff2c89e
                  </li>
                </ul>
              </div>
              <nav class="bs-docs-sidebar hidden-print hidden-xs hidden-sm affix" id="affix">
                <h5>In This Article</h5>
                <div></div>
              </nav>
            </div>
          </div>
        </div>
      </div>
      
      <footer>
        <div class="grad-bottom"></div>
        <div class="footer">
          <div class="container">
            <span class="pull-right">
              <a href="#top">Back to top</a>
            </span>
            
            <span>Generated by <strong>DocFX</strong></span>
          </div>
        </div>
      </footer>
    </div>
    
    <script type="text/javascript" src="../styles/docfx.vendor.js"></script>
    <script type="text/javascript" src="../styles/docfx.js"></script>
    <script type="text/javascript" src="../styles/main.js"></script>
  </body>
</html><|MERGE_RESOLUTION|>--- conflicted
+++ resolved
@@ -140,15 +140,7 @@
               <div class="contribution">
                 <ul class="nav">
                   <li>
-<<<<<<< HEAD
-<<<<<<< HEAD
-                    <a href="https://dev.azure.com/smokejumpers/HealthArchitectures/_git/microsoft-fhir-proxy?path=src/Fhir.Proxy/Channels/ChannelState.cs&amp;version=GBmalong/1087&amp;line=6" class="contribution-link">View Source</a>
-=======
                     <a href="https://dev.azure.com/smokejumpers/HealthArchitectures/_git/microsoft-fhir-proxy?path=src/Fhir.Proxy/Channels/ChannelState.cs&amp;version=GBmalong/1088&amp;line=6" class="contribution-link">View Source</a>
->>>>>>> 906c25f (binding)
-=======
-                    <a href="https://dev.azure.com/smokejumpers/HealthArchitectures/_git/microsoft-fhir-proxy?path=src/Fhir.Proxy/Channels/ChannelState.cs&amp;version=GBmalong/1088&amp;line=6" class="contribution-link">View Source</a>
->>>>>>> eff2c89e
                   </li>
                 </ul>
               </div>
