﻿<!DOCTYPE html>
<!--[if IE]><![endif]-->
<html>
  
  <head>
    <meta charset="utf-8">
    <meta http-equiv="X-UA-Compatible" content="IE=edge,chrome=1">
    <title>Class FilterOptions
   | Title </title>
    <meta name="viewport" content="width=device-width">
    <meta name="title" content="Class FilterOptions
   | Title ">
    <meta name="generator" content="docfx 2.58.9.0">
    
    <link rel="shortcut icon" href="../favicon.ico">
    <link rel="stylesheet" href="../styles/docfx.vendor.css">
    <link rel="stylesheet" href="../styles/docfx.css">
    <link rel="stylesheet" href="../styles/main.css">
    <meta property="docfx:navrel" content="">
    <meta property="docfx:tocrel" content="toc.html">
    
    <meta property="docfx:rel" content="../">
    
  </head>
  <body data-spy="scroll" data-target="#affix" data-offset="120">
    <div id="wrapper">
      <header>
        
        <nav id="autocollapse" class="navbar navbar-inverse ng-scope" role="navigation">
          <div class="container">
            <div class="navbar-header">
              <button type="button" class="navbar-toggle" data-toggle="collapse" data-target="#navbar">
                <span class="sr-only">Toggle navigation</span>
                <span class="icon-bar"></span>
                <span class="icon-bar"></span>
                <span class="icon-bar"></span>
              </button>
              
              <a class="navbar-brand" href="../index.html">
                <img id="logo" class="svg" src="../logo.svg" alt="">
              </a>
            </div>
            <div class="collapse navbar-collapse" id="navbar">
              <form class="navbar-form navbar-right" role="search" id="search">
                <div class="form-group">
                  <input type="text" class="form-control" id="search-query" placeholder="Search" autocomplete="off">
                </div>
              </form>
            </div>
          </div>
        </nav>
        
        <div class="subnav navbar navbar-default">
          <div class="container hide-when-search" id="breadcrumb">
            <ul class="breadcrumb">
              <li></li>
            </ul>
          </div>
        </div>
      </header>
      <div class="container body-content">
        
        <div id="search-results">
          <div class="search-list">Search Results for <span></span></div>
          <div class="sr-items">
            <p><i class="glyphicon glyphicon-refresh index-loading"></i></p>
          </div>
          <ul id="pagination" data-first="First" data-prev="Previous" data-next="Next" data-last="Last"></ul>
        </div>
      </div>
      <div role="main" class="container body-content hide-when-search">
        
        <div class="sidenav hide-when-search">
          <a class="btn toc-toggle collapse" data-toggle="collapse" href="#sidetoggle" aria-expanded="false" aria-controls="sidetoggle">Show / Hide Table of Contents</a>
          <div class="sidetoggle collapse" id="sidetoggle">
            <div id="sidetoc"></div>
          </div>
        </div>
        <div class="article row grid-right">
          <div class="col-md-10">
            <article class="content wrap" id="_content" data-uid="Fhir.Proxy.Filters.FilterOptions">
  
  
  <h1 id="Fhir_Proxy_Filters_FilterOptions" data-uid="Fhir.Proxy.Filters.FilterOptions" class="text-break">Class FilterOptions
  </h1>
  <div class="markdown level0 summary"></div>
  <div class="markdown level0 conceptual"></div>
  <div class="inheritance">
    <h5>Inheritance</h5>
    <div class="level0"><a class="xref" href="https://docs.microsoft.com/dotnet/api/system.object">Object</a></div>
    <div class="level1"><span class="xref">FilterOptions</span></div>
  </div>
  <div class="inheritedMembers">
    <h5>Inherited Members</h5>
    <div>
      <a class="xref" href="https://docs.microsoft.com/dotnet/api/system.object.equals#system-object-equals(system-object)">Object.Equals(Object)</a>
    </div>
    <div>
      <a class="xref" href="https://docs.microsoft.com/dotnet/api/system.object.equals#system-object-equals(system-object-system-object)">Object.Equals(Object, Object)</a>
    </div>
    <div>
      <a class="xref" href="https://docs.microsoft.com/dotnet/api/system.object.gethashcode#system-object-gethashcode">Object.GetHashCode()</a>
    </div>
    <div>
      <a class="xref" href="https://docs.microsoft.com/dotnet/api/system.object.gettype#system-object-gettype">Object.GetType()</a>
    </div>
    <div>
      <a class="xref" href="https://docs.microsoft.com/dotnet/api/system.object.memberwiseclone#system-object-memberwiseclone">Object.MemberwiseClone()</a>
    </div>
    <div>
      <a class="xref" href="https://docs.microsoft.com/dotnet/api/system.object.referenceequals#system-object-referenceequals(system-object-system-object)">Object.ReferenceEquals(Object, Object)</a>
    </div>
    <div>
      <a class="xref" href="https://docs.microsoft.com/dotnet/api/system.object.tostring#system-object-tostring">Object.ToString()</a>
    </div>
  </div>
  <h6><strong>Namespace</strong>: <a class="xref" href="Fhir.Proxy.Filters.html">Fhir.Proxy.Filters</a></h6>
  <h6><strong>Assembly</strong>: Fhir.Proxy.dll</h6>
  <h5 id="Fhir_Proxy_Filters_FilterOptions_syntax">Syntax</h5>
  <div class="codewrapper">
    <pre><code class="lang-csharp hljs">public class FilterOptions</code></pre>
  </div>
  <h3 id="properties">Properties
  </h3>
  
  <span class="small pull-right mobile-hide">
<<<<<<< HEAD
<<<<<<< HEAD
    <a href="https://dev.azure.com/smokejumpers/HealthArchitectures/_git/microsoft-fhir-proxy?path=src/Fhir.Proxy/Filters/FilterOptions.cs&amp;version=GBmalong/1087&amp;line=5">View Source</a>
=======
    <a href="https://dev.azure.com/smokejumpers/HealthArchitectures/_git/microsoft-fhir-proxy?path=src/Fhir.Proxy/Filters/FilterOptions.cs&amp;version=GBmalong/1088&amp;line=5">View Source</a>
>>>>>>> 906c25f (binding)
=======
    <a href="https://dev.azure.com/smokejumpers/HealthArchitectures/_git/microsoft-fhir-proxy?path=src/Fhir.Proxy/Filters/FilterOptions.cs&amp;version=GBmalong/1088&amp;line=5">View Source</a>
>>>>>>> eff2c89e
  </span>
  <a id="Fhir_Proxy_Filters_FilterOptions_FhirServerUrl_" data-uid="Fhir.Proxy.Filters.FilterOptions.FhirServerUrl*"></a>
  <h4 id="Fhir_Proxy_Filters_FilterOptions_FhirServerUrl" data-uid="Fhir.Proxy.Filters.FilterOptions.FhirServerUrl">FhirServerUrl</h4>
  <div class="markdown level1 summary"></div>
  <div class="markdown level1 conceptual"></div>
  <h5 class="decalaration">Declaration</h5>
  <div class="codewrapper">
    <pre><code class="lang-csharp hljs">public string FhirServerUrl { get; set; }</code></pre>
  </div>
  <h5 class="propertyValue">Property Value</h5>
  <table class="table table-bordered table-striped table-condensed">
    <thead>
      <tr>
        <th>Type</th>
        <th>Description</th>
      </tr>
    </thead>
    <tbody>
      <tr>
        <td><a class="xref" href="https://docs.microsoft.com/dotnet/api/system.string">String</a></td>
        <td></td>
      </tr>
    </tbody>
  </table>
</article>
          </div>
          
          <div class="hidden-sm col-md-2" role="complementary">
            <div class="sideaffix">
              <div class="contribution">
                <ul class="nav">
                  <li>
<<<<<<< HEAD
<<<<<<< HEAD
                    <a href="https://dev.azure.com/smokejumpers/HealthArchitectures/_git/microsoft-fhir-proxy?path=src/Fhir.Proxy/Filters/FilterOptions.cs&amp;version=GBmalong/1087&amp;line=3" class="contribution-link">View Source</a>
=======
                    <a href="https://dev.azure.com/smokejumpers/HealthArchitectures/_git/microsoft-fhir-proxy?path=src/Fhir.Proxy/Filters/FilterOptions.cs&amp;version=GBmalong/1088&amp;line=3" class="contribution-link">View Source</a>
>>>>>>> 906c25f (binding)
=======
                    <a href="https://dev.azure.com/smokejumpers/HealthArchitectures/_git/microsoft-fhir-proxy?path=src/Fhir.Proxy/Filters/FilterOptions.cs&amp;version=GBmalong/1088&amp;line=3" class="contribution-link">View Source</a>
>>>>>>> eff2c89e
                  </li>
                </ul>
              </div>
              <nav class="bs-docs-sidebar hidden-print hidden-xs hidden-sm affix" id="affix">
                <h5>In This Article</h5>
                <div></div>
              </nav>
            </div>
          </div>
        </div>
      </div>
      
      <footer>
        <div class="grad-bottom"></div>
        <div class="footer">
          <div class="container">
            <span class="pull-right">
              <a href="#top">Back to top</a>
            </span>
            
            <span>Generated by <strong>DocFX</strong></span>
          </div>
        </div>
      </footer>
    </div>
    
    <script type="text/javascript" src="../styles/docfx.vendor.js"></script>
    <script type="text/javascript" src="../styles/docfx.js"></script>
    <script type="text/javascript" src="../styles/main.js"></script>
  </body>
</html><|MERGE_RESOLUTION|>--- conflicted
+++ resolved
@@ -124,15 +124,7 @@
   </h3>
   
   <span class="small pull-right mobile-hide">
-<<<<<<< HEAD
-<<<<<<< HEAD
-    <a href="https://dev.azure.com/smokejumpers/HealthArchitectures/_git/microsoft-fhir-proxy?path=src/Fhir.Proxy/Filters/FilterOptions.cs&amp;version=GBmalong/1087&amp;line=5">View Source</a>
-=======
     <a href="https://dev.azure.com/smokejumpers/HealthArchitectures/_git/microsoft-fhir-proxy?path=src/Fhir.Proxy/Filters/FilterOptions.cs&amp;version=GBmalong/1088&amp;line=5">View Source</a>
->>>>>>> 906c25f (binding)
-=======
-    <a href="https://dev.azure.com/smokejumpers/HealthArchitectures/_git/microsoft-fhir-proxy?path=src/Fhir.Proxy/Filters/FilterOptions.cs&amp;version=GBmalong/1088&amp;line=5">View Source</a>
->>>>>>> eff2c89e
   </span>
   <a id="Fhir_Proxy_Filters_FilterOptions_FhirServerUrl_" data-uid="Fhir.Proxy.Filters.FilterOptions.FhirServerUrl*"></a>
   <h4 id="Fhir_Proxy_Filters_FilterOptions_FhirServerUrl" data-uid="Fhir.Proxy.Filters.FilterOptions.FhirServerUrl">FhirServerUrl</h4>
@@ -165,15 +157,7 @@
               <div class="contribution">
                 <ul class="nav">
                   <li>
-<<<<<<< HEAD
-<<<<<<< HEAD
-                    <a href="https://dev.azure.com/smokejumpers/HealthArchitectures/_git/microsoft-fhir-proxy?path=src/Fhir.Proxy/Filters/FilterOptions.cs&amp;version=GBmalong/1087&amp;line=3" class="contribution-link">View Source</a>
-=======
                     <a href="https://dev.azure.com/smokejumpers/HealthArchitectures/_git/microsoft-fhir-proxy?path=src/Fhir.Proxy/Filters/FilterOptions.cs&amp;version=GBmalong/1088&amp;line=3" class="contribution-link">View Source</a>
->>>>>>> 906c25f (binding)
-=======
-                    <a href="https://dev.azure.com/smokejumpers/HealthArchitectures/_git/microsoft-fhir-proxy?path=src/Fhir.Proxy/Filters/FilterOptions.cs&amp;version=GBmalong/1088&amp;line=3" class="contribution-link">View Source</a>
->>>>>>> eff2c89e
                   </li>
                 </ul>
               </div>
