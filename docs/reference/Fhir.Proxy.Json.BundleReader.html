--- conflicted
+++ resolved
@@ -129,15 +129,7 @@
   </h3>
   
   <span class="small pull-right mobile-hide">
-<<<<<<< HEAD
-<<<<<<< HEAD
-    <a href="https://dev.azure.com/smokejumpers/HealthArchitectures/_git/microsoft-fhir-proxy?path=src/Fhir.Proxy/Json/BundleReader.cs&amp;version=GBmalong/1087&amp;line=16">View Source</a>
-=======
     <a href="https://dev.azure.com/smokejumpers/HealthArchitectures/_git/microsoft-fhir-proxy?path=src/Fhir.Proxy/Json/BundleReader.cs&amp;version=GBmalong/1088&amp;line=16">View Source</a>
->>>>>>> 906c25f (binding)
-=======
-    <a href="https://dev.azure.com/smokejumpers/HealthArchitectures/_git/microsoft-fhir-proxy?path=src/Fhir.Proxy/Json/BundleReader.cs&amp;version=GBmalong/1088&amp;line=16">View Source</a>
->>>>>>> eff2c89e
   </span>
   <a id="Fhir_Proxy_Json_BundleReader__ctor_" data-uid="Fhir.Proxy.Json.BundleReader.#ctor*"></a>
   <h4 id="Fhir_Proxy_Json_BundleReader__ctor_Newtonsoft_Json_Linq_JObject_System_Boolean_" data-uid="Fhir.Proxy.Json.BundleReader.#ctor(Newtonsoft.Json.Linq.JObject,System.Boolean)">BundleReader(JObject, Boolean)</h4>
@@ -176,15 +168,7 @@
   </h3>
   
   <span class="small pull-right mobile-hide">
-<<<<<<< HEAD
-<<<<<<< HEAD
-    <a href="https://dev.azure.com/smokejumpers/HealthArchitectures/_git/microsoft-fhir-proxy?path=src/Fhir.Proxy/Json/BundleReader.cs&amp;version=GBmalong/1087&amp;line=28">View Source</a>
-=======
     <a href="https://dev.azure.com/smokejumpers/HealthArchitectures/_git/microsoft-fhir-proxy?path=src/Fhir.Proxy/Json/BundleReader.cs&amp;version=GBmalong/1088&amp;line=28">View Source</a>
->>>>>>> 906c25f (binding)
-=======
-    <a href="https://dev.azure.com/smokejumpers/HealthArchitectures/_git/microsoft-fhir-proxy?path=src/Fhir.Proxy/Json/BundleReader.cs&amp;version=GBmalong/1088&amp;line=28">View Source</a>
->>>>>>> eff2c89e
   </span>
   <a id="Fhir_Proxy_Json_BundleReader_GetEnumerator_" data-uid="Fhir.Proxy.Json.BundleReader.GetEnumerator*"></a>
   <h4 id="Fhir_Proxy_Json_BundleReader_GetEnumerator" data-uid="Fhir.Proxy.Json.BundleReader.GetEnumerator">GetEnumerator()</h4>
@@ -221,15 +205,7 @@
               <div class="contribution">
                 <ul class="nav">
                   <li>
-<<<<<<< HEAD
-<<<<<<< HEAD
-                    <a href="https://dev.azure.com/smokejumpers/HealthArchitectures/_git/microsoft-fhir-proxy?path=src/Fhir.Proxy/Json/BundleReader.cs&amp;version=GBmalong/1087&amp;line=9" class="contribution-link">View Source</a>
-=======
                     <a href="https://dev.azure.com/smokejumpers/HealthArchitectures/_git/microsoft-fhir-proxy?path=src/Fhir.Proxy/Json/BundleReader.cs&amp;version=GBmalong/1088&amp;line=9" class="contribution-link">View Source</a>
->>>>>>> 906c25f (binding)
-=======
-                    <a href="https://dev.azure.com/smokejumpers/HealthArchitectures/_git/microsoft-fhir-proxy?path=src/Fhir.Proxy/Json/BundleReader.cs&amp;version=GBmalong/1088&amp;line=9" class="contribution-link">View Source</a>
->>>>>>> eff2c89e
                   </li>
                 </ul>
               </div>
