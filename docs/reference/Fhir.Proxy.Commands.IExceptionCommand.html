--- conflicted
+++ resolved
@@ -96,15 +96,7 @@
   </h3>
   
   <span class="small pull-right mobile-hide">
-<<<<<<< HEAD
-<<<<<<< HEAD
-    <a href="https://dev.azure.com/smokejumpers/HealthArchitectures/_git/microsoft-fhir-proxy?path=src/Fhir.Proxy/Commands/IExceptionCommand.cs&amp;version=GBmalong/1087&amp;line=11">View Source</a>
-=======
     <a href="https://dev.azure.com/smokejumpers/HealthArchitectures/_git/microsoft-fhir-proxy?path=src/Fhir.Proxy/Commands/IExceptionCommand.cs&amp;version=GBmalong/1088&amp;line=11">View Source</a>
->>>>>>> 906c25f (binding)
-=======
-    <a href="https://dev.azure.com/smokejumpers/HealthArchitectures/_git/microsoft-fhir-proxy?path=src/Fhir.Proxy/Commands/IExceptionCommand.cs&amp;version=GBmalong/1088&amp;line=11">View Source</a>
->>>>>>> eff2c89e
   </span>
   <a id="Fhir_Proxy_Commands_IExceptionCommand_Execute_" data-uid="Fhir.Proxy.Commands.IExceptionCommand.Execute*"></a>
   <h4 id="Fhir_Proxy_Commands_IExceptionCommand_Execute" data-uid="Fhir.Proxy.Commands.IExceptionCommand.Execute">Execute()</h4>
@@ -123,15 +115,7 @@
               <div class="contribution">
                 <ul class="nav">
                   <li>
-<<<<<<< HEAD
-<<<<<<< HEAD
-                    <a href="https://dev.azure.com/smokejumpers/HealthArchitectures/_git/microsoft-fhir-proxy?path=src/Fhir.Proxy/Commands/IExceptionCommand.cs&amp;version=GBmalong/1087&amp;line=6" class="contribution-link">View Source</a>
-=======
                     <a href="https://dev.azure.com/smokejumpers/HealthArchitectures/_git/microsoft-fhir-proxy?path=src/Fhir.Proxy/Commands/IExceptionCommand.cs&amp;version=GBmalong/1088&amp;line=6" class="contribution-link">View Source</a>
->>>>>>> 906c25f (binding)
-=======
-                    <a href="https://dev.azure.com/smokejumpers/HealthArchitectures/_git/microsoft-fhir-proxy?path=src/Fhir.Proxy/Commands/IExceptionCommand.cs&amp;version=GBmalong/1088&amp;line=6" class="contribution-link">View Source</a>
->>>>>>> eff2c89e
                   </li>
                 </ul>
               </div>
