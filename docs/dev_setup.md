--- conflicted
+++ resolved
@@ -58,11 +58,7 @@
 
 Now that your local and cloud environment is set up, you can add your business logic to your custom operation. You can use the template as a starting point, but this step is up to you.
 
-<<<<<<< HEAD
 This SDK does have patterns and tooling to help make this process easier. Check out the [SDK concept document](/docs/concepts.md) to see what each component does. Also check out the [samples](/samples/) for inspiration.
-=======
-This toolkit does have patterns and tooling to help make this process easier. Check out the [Toolkit concept document](/docs/concepts.md) to see what each component does. Also checkout the [samples](/samples/) for inspiration.
->>>>>>> 88737973
 
 If you copied the Quickstart template, it is already set up to use the output from the Azure Developer CLI inside your application as the configuration. You can debug your custom operation locally.
 
