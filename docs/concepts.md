--- conflicted
+++ resolved
@@ -6,11 +6,7 @@
 - Acquire additional information to make decisions.
 - Output information to Azure services.
 
-<<<<<<< HEAD
 A custom operation is the business goal that you're trying to accomplish with this SDK, and a pipeline is the implementation of the custom operation. 
-=======
-A custom operation is the business goal that you're trying to accomplish with this toolkit, and a pipeline is the implementation of this custom operation. 
->>>>>>> 88737973
 
 ## Definitions
 
@@ -58,11 +54,7 @@
 
 Channels are an abstract way to communicate information in a pipeline to and from outside services. In practice, you can use channels to send information to other Azure services like Blob Storage or a Service Bus. Channels are extensible - so custom channels can be built for any needed destination.
 
-<<<<<<< HEAD
 This SDK has prebuilt channels from Azure Blob Storage, Azure Event Hubs, and Azure Service Bus. Channels can be send only, receive only, or send and receive. 
-=======
-This toolkit has prebuilt channels from Azure Blob Storage, Azure Event Hubs, and Azure Service Bus. Channels can be send only, receive only, send and receive. 
->>>>>>> 88737973
 
 - Event Grid and Blob Storage channels are receive only.
 - Event Hub and Service Bus can be receive only, send only, or send/receive.
@@ -143,10 +135,6 @@
 
 ## Clients
 
-<<<<<<< HEAD
 This SDK has a built-in REST client (called `RestRequest`) which abstracts the logic for a resilient client needed for REST requests for cloud services. This client is used for bindings in a pipeline, but this client is also useful for calling the FHIR service (or external REST services) inside of filters to gather additional information needed for a custom operation.
-=======
-This toolkit has a built-in REST client (called `RestRequest`) which abstracts the logic for a resilient client needed for REST requests for cloud services. This client is used for bindings in a pipeline, but this client is also useful for calling the FHIR Service (or external REST services) inside of filters to gather additional information needed for a custom operation.
->>>>>>> 88737973
 
 The `RestRequestBuilder` class is also available for an easy, builder style creation of a `RestRequest` client. See [RestBinding.cs](/src/DataServices/Bindings/RestBinding.cs) for an example of how this is used.