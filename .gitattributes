--- conflicted
+++ resolved
@@ -12,7 +12,4 @@
 *.png binary
 *.jpg binary
 *.svg binary
-<<<<<<< HEAD
-*.vsdx binary
-=======
 *.vsdx binary