# Azure Health Data Services SDK

The Azure Health Data Services SDK helps you extend the functionality of Azure Health Data Services by providing a consistent toolset to build custom operations to modify the core service behavior.
With the growth of health data workloads on Azure, we’ve found that developers need custom behavior on top of our services. This SDK abstracts common patterns so you can focus on delivering your use cases.

<<<<<<< HEAD
## NuGet packages

| Package Name | Description |
| --- | --- |
| [Azure.Health.DataServices.Core](https://www.nuget.org/packages/Azure.Health.DataServices.Core/)<br/>[![NuGet](https://img.shields.io/nuget/v/Azure.Health.DataServices.Core.svg?label=NuGet)](https://www.nuget.org/packages/Azure.Health.DataServices.Core)| Core package for the Azure Health Data Services SDK. |
| [Azure.Health.DataServices.Caching](https://www.nuget.org/packages/Azure.Health.DataServices.Caching/)<br/>[![NuGet](https://img.shields.io/nuget/v/Azure.Health.DataServices.Caching.svg?label=NuGet)](https://www.nuget.org/packages/Azure.Health.DataServices.Caching) | Package for easy caching with your custom operations. |
| [Azure.Health.DataServices.Channels.Extensions](https://www.nuget.org/packages/Azure.Health.DataServices.Channels.Extensions/)<br/>[![NuGet](https://img.shields.io/nuget/v/Azure.Health.DataServices.Channels.Extensions.svg?label=NuGet)](https://www.nuget.org/packages/Azure.Health.DataServices.Channels.Extensions) | Package for using [channels](/docs/concepts#channels) with your custom operations. |
| [Azure.Health.DataServices.Storage](https://www.nuget.org/packages/Azure.Health.DataServices.Storage/)<br/>[![NuGet](https://img.shields.io/nuget/v/Azure.Health.DataServices.Storage.svg?label=NuGet)](https://www.nuget.org/packages/Azure.Health.DataServices.Storage)| Package for easy integrating with Azure Storage for your custom operations. |
=======
## NuGet Packages
*NuGet packages coming soon!*

| Package Name | Description |
| --- | --- |
| [Microsoft.AzureHealth.DataServices.Core](https://www.nuget.org/packages/Microsoft.AzureHealth.DataServices.Core/)<br/>[![NuGet](https://img.shields.io/nuget/v/Microsoft.AzureHealth.DataServices.Core.svg?label=NuGet)](https://www.nuget.org/packages/Microsoft.AzureHealth.DataServices.Core)| .NET 6 SDK for creating custom operations when using Azure Health Data Services. |
| [Microsoft.AzureHealth.DataServices.Channels.Extensions](https://www.nuget.org/packages/Microsoft.AzureHealth.DataServices.Channels.Extensions/)<br/>[![NuGet](https://img.shields.io/nuget/v/Microsoft.AzureHealth.DataServices.Channels.Extensions.svg?label=NuGet)](https://www.nuget.org/packages/Microsoft.AzureHealth.DataServices.Channels.Extensions) | .NET 6 SDK for extending channels using Azure Health Data Services. |
| [Microsoft.AzureHealth.DataServices.Caching](https://www.nuget.org/packages/Microsoft.AzureHealth.DataServices.Caching/)<br/>[![NuGet](https://img.shields.io/nuget/v/Microsoft.AzureHealth.DataServices.Caching.svg?label=NuGet)](https://www.nuget.org/packages/Microsoft.AzureHealth.DataServices.Caching) | .NET 6 SDK for adding caching using Azure Health Data Services. |
| [Microsoft.AzureHealth.DataServices.Storage](https://www.nuget.org/packages/Microsoft.AzureHealth.DataServices.Storage/)<br/>[![NuGet](https://img.shields.io/nuget/v/Microsoft.AzureHealth.DataServices.Storage.svg?label=NuGet)](https://www.nuget.org/packages/Microsoft.AzureHealth.DataServices.Storage)| .NET 6 SDK to simplify Azure storage operations when using Azure Health Data Services. |
>>>>>>> 6fb56b4a

## Getting started

The fastest way to test out the SDK and see it in action is [through our Quickstart sample](./samples/Quickstart/README.md). This sample will walk you through some common patterns that you'll need to create custom operations for Azure Health Data Services.

Read [the developer guide](./docs/dev_setup.md) for help setting up your local and cloud environment for developing custom behaviors for Azure Health Data Services.

Also check out our full list of [samples on how to use the SDK here](./samples/README.md) for even more inspiration on how to create your own custom operations.

## Common Fast Healthcare Interoperability Resources (FHIR®) use cases

Some FHIR Service use cases that this SDK can help you implement are:

- FHIR operations not [supported by the FHIR Service](https://docs.microsoft.com/azure/healthcare-apis/fhir/fhir-features-supported#extended-operations) yet.
  - Trial implementation guides.
  - Organization-specific operations.
  - Less widely adopted operations.
- Implementation  guide development.
- Transforming request and/or response payloads.
- Custom authorization logic, like consent.

## Key concepts

*For an in-depth look at the core concepts of this SDK, read [the concept guide here](./docs/concepts.md).*

When we say “custom operations” we are talking about a purpose-built solution which acts as a proxy for a single or small set of HTTP endpoints. This SDK is here to simplify developing their solutions. It’s recommended to use Azure API Management or similar for routing certain requests to this custom operation, so that the client only sees one endpoint. Azure API Management can also present a unified authorization experience to your clients, which is why our samples don’t have authorization on the endpoints. 

When building custom operations, you’ll come across these concepts of the SDK.

- **Operation Context**: Common object passed between components of a pipeline containing the request and response.
- **Pipeline**: Container for the actions of custom operations with filters, channels, and bindings executed in the order shown below.
  - **Filter:** A unit of action that modifies the request and/or result via the Operation Context. Filters can be chained together in a single input/output section of a pipeline.
  - **Channel:** Used to output data in a pipeline to an external system actor (ESA). This is usually an Azure service (like Storage, Event Hub, and/or Service Bus).
  - **Binding:** The target service for a custom operation (usually a FHIR service). This can be null for custom operations that don't need to have a destination.

### What about the FHIR Proxy? 

[FHIR Proxy] (https://github.com/microsoft/fhir-proxy) was created in response to customer requests for customizing the Azure API for FHIR. With the release of Azure Health Data Services, we’ve come up with a new approach to customization.

- This SDK lets you go beyond the proxy pattern and gives you tools for other customization patterns.
- This SDK is designed to be used in smaller operation-specific modules. If you are customizing a certain behavior, you don’t need to proxy the rest of your API calls.
- This SDK is compute-agnostic and can be deployed on any .NET 6.0 server like Azure Functions, Azure App Service, Azure Kubernetes Service, etc.
- This SDK is released and versioned via NuGet packages.
- We have incorporated some coding best practices, like object-oriented pipelines and extended testing.

*If there is functionality in the FHIR Proxy that is not covered by the Health Data Services SDK, please submit an issue and we will look into adding a sample!*

## Resources

### Links

- [FHIR Service Documentation](https://docs.microsoft.com/azure/healthcare-apis/fhir/overview)
- [FHIR Server OSS Repository](https://github.com/microsoft/fhir-server)
 
### Sample production architecture

This architecture is a sample of how you could deploy and integrate the custom operations you build with the Azure Health Data Services SDK to a production environment with Azure Health Data Services.

![Example architecture diagram](./docs/images/ExampleArchitectureDiagram.png)

## Contributing

This project welcomes contributions and suggestions.  Most contributions require you to agree to a
Contributor License Agreement (CLA) declaring that you have the right to, and actually do, grant us
the rights to use your contribution. For details, visit https://cla.opensource.microsoft.com.

When you submit a pull request, a CLA bot will automatically determine whether you need to provide
a CLA and decorate the PR appropriately (e.g., status check, comment). Simply follow the instructions
provided by the bot. You will only need to do this once across all repos using our CLA.

This project has adopted the [Microsoft Open Source Code of Conduct](https://opensource.microsoft.com/codeofconduct/).
For more information see the [Code of Conduct FAQ](https://opensource.microsoft.com/codeofconduct/faq/) or
contact [opencode@microsoft.com](mailto:opencode@microsoft.com) with any additional questions or comments.

## Disclaimers

The Azure Health Data Services SDK is an open-source project. It is not a managed service, and it is not part of Microsoft Azure Health Data Services. Please review the information and licensing terms on this GitHub website before using the Azure Health Data Services SDK.


The Azure Health Data Services SDK GitHub is intended only for use in transferring and formatting data.  It is not intended for use as a medical device or to perform any analysis or any medical function and the performance of the software for such purposes has not been established.  You bear sole responsibility for any use of this software, including incorporation into any product intended for a medical purpose.

## Trademarks

This project may contain trademarks or logos for projects, products, or services. Authorized use of Microsoft 
trademarks or logos is subject to and must follow 
[Microsoft's Trademark & Brand Guidelines](https://www.microsoft.com/en-us/legal/intellectualproperty/trademarks/usage/general).
Use of Microsoft trademarks or logos in modified versions of this project must not cause confusion or imply Microsoft sponsorship.
Any use of third-party trademarks or logos are subject to those third-party's policies.


FHIR® is the registered trademark of HL7 and is used with the permission of HL7. <|MERGE_RESOLUTION|>--- conflicted
+++ resolved
@@ -3,16 +3,6 @@
 The Azure Health Data Services SDK helps you extend the functionality of Azure Health Data Services by providing a consistent toolset to build custom operations to modify the core service behavior.
 With the growth of health data workloads on Azure, we’ve found that developers need custom behavior on top of our services. This SDK abstracts common patterns so you can focus on delivering your use cases.
 
-<<<<<<< HEAD
-## NuGet packages
-
-| Package Name | Description |
-| --- | --- |
-| [Azure.Health.DataServices.Core](https://www.nuget.org/packages/Azure.Health.DataServices.Core/)<br/>[![NuGet](https://img.shields.io/nuget/v/Azure.Health.DataServices.Core.svg?label=NuGet)](https://www.nuget.org/packages/Azure.Health.DataServices.Core)| Core package for the Azure Health Data Services SDK. |
-| [Azure.Health.DataServices.Caching](https://www.nuget.org/packages/Azure.Health.DataServices.Caching/)<br/>[![NuGet](https://img.shields.io/nuget/v/Azure.Health.DataServices.Caching.svg?label=NuGet)](https://www.nuget.org/packages/Azure.Health.DataServices.Caching) | Package for easy caching with your custom operations. |
-| [Azure.Health.DataServices.Channels.Extensions](https://www.nuget.org/packages/Azure.Health.DataServices.Channels.Extensions/)<br/>[![NuGet](https://img.shields.io/nuget/v/Azure.Health.DataServices.Channels.Extensions.svg?label=NuGet)](https://www.nuget.org/packages/Azure.Health.DataServices.Channels.Extensions) | Package for using [channels](/docs/concepts#channels) with your custom operations. |
-| [Azure.Health.DataServices.Storage](https://www.nuget.org/packages/Azure.Health.DataServices.Storage/)<br/>[![NuGet](https://img.shields.io/nuget/v/Azure.Health.DataServices.Storage.svg?label=NuGet)](https://www.nuget.org/packages/Azure.Health.DataServices.Storage)| Package for easy integrating with Azure Storage for your custom operations. |
-=======
 ## NuGet Packages
 *NuGet packages coming soon!*
 
@@ -22,7 +12,6 @@
 | [Microsoft.AzureHealth.DataServices.Channels.Extensions](https://www.nuget.org/packages/Microsoft.AzureHealth.DataServices.Channels.Extensions/)<br/>[![NuGet](https://img.shields.io/nuget/v/Microsoft.AzureHealth.DataServices.Channels.Extensions.svg?label=NuGet)](https://www.nuget.org/packages/Microsoft.AzureHealth.DataServices.Channels.Extensions) | .NET 6 SDK for extending channels using Azure Health Data Services. |
 | [Microsoft.AzureHealth.DataServices.Caching](https://www.nuget.org/packages/Microsoft.AzureHealth.DataServices.Caching/)<br/>[![NuGet](https://img.shields.io/nuget/v/Microsoft.AzureHealth.DataServices.Caching.svg?label=NuGet)](https://www.nuget.org/packages/Microsoft.AzureHealth.DataServices.Caching) | .NET 6 SDK for adding caching using Azure Health Data Services. |
 | [Microsoft.AzureHealth.DataServices.Storage](https://www.nuget.org/packages/Microsoft.AzureHealth.DataServices.Storage/)<br/>[![NuGet](https://img.shields.io/nuget/v/Microsoft.AzureHealth.DataServices.Storage.svg?label=NuGet)](https://www.nuget.org/packages/Microsoft.AzureHealth.DataServices.Storage)| .NET 6 SDK to simplify Azure storage operations when using Azure Health Data Services. |
->>>>>>> 6fb56b4a
 
 ## Getting started
 
@@ -44,9 +33,21 @@
 - Transforming request and/or response payloads.
 - Custom authorization logic, like consent.
 
-## Key concepts
+### What about FHIR Proxy? 
 
-*For an in-depth look at the core concepts of this SDK, read [the concept guide here](./docs/concepts.md).*
+FHIR Proxy was created in response to customer requests for customizing the Azure API for FHIR. With the release of Azure Health Data Services, we’ve come up with a new approach to customization.
+
+- This SDK lets you go beyond the proxy pattern and gives you tools for other customization patterns.
+- This SDK is designed to be used in smaller operation-specific modules. If you are customizing a certain behavior, you don’t need to proxy the rest of your API calls.
+- This SDK is compute-agnostic and can be deployed on any .NET 6.0 server like Azure Functions, Azure App Service, Azure Kubernetes Service, etc.
+- This SDK is released and versioned via NuGet packages.
+- We have incorporated some coding best practices, like object-oriented pipelines and extended testing.
+
+*If there is functionality in the FHIR Proxy that is not covered by the Health Data Services SDK, please submit an issue and we will look into adding a sample!*
+
+## Key Concepts
+
+For detailed information, read [the concept guide here](./docs/concepts.md).
 
 When we say “custom operations” we are talking about a purpose-built solution which acts as a proxy for a single or small set of HTTP endpoints. This SDK is here to simplify developing their solutions. It’s recommended to use Azure API Management or similar for routing certain requests to this custom operation, so that the client only sees one endpoint. Azure API Management can also present a unified authorization experience to your clients, which is why our samples don’t have authorization on the endpoints. 
 
