# Azure Health Data Services SDK

The Azure Health Data Services SDK helps you extend the functionality of Azure Health Data Services by providing a consistent toolset to build custom operations to modify the core service behavior.
With the growth of health data workloads on Azure, we’ve found that developers need custom behavior on top of our services. This SDK abstracts common patterns so you can focus on delivering your use cases.

## NuGet Packages

| Package Name | Description |
| --- | --- |
| [Azure.Health.DataServices.Core](https://www.nuget.org/packages/Azure.Health.DataServices.Core/)<br/>[![NuGet](https://img.shields.io/nuget/v/Azure.Health.DataServices.Core.svg?label=NuGet)](https://www.nuget.org/packages/Azure.Health.DataServices.Core)| .NET 6 SDK for creating custom operations when using Azure Health Data Services. |
| [Azure.Health.DataServices.Channels.Extensions](https://www.nuget.org/packages/Azure.Health.DataServices.Channels.Extensions/)<br/>[![NuGet](https://img.shields.io/nuget/v/Azure.Health.DataServices.Channels.Extensions.svg?label=NuGet)](https://www.nuget.org/packages/Azure.Health.DataServices.Channels.Extensions) | .NET 6 SDK for extending channels using Azure Health Data Services. |
| [Azure.Health.DataServices.Caching](https://www.nuget.org/packages/Azure.Health.DataServices.Caching/)<br/>[![NuGet](https://img.shields.io/nuget/v/Azure.Health.DataServices.Caching.svg?label=NuGet)](https://www.nuget.org/packages/Azure.Health.DataServices.Caching) | .NET 6 SDK to simplify Azure storage operations when using Azure Health Data Services. |
| [Azure.Health.DataServices.Storage](https://www.nuget.org/packages/Azure.Health.DataServices.Storage/)<br/>[![NuGet](https://img.shields.io/nuget/v/Azure.Health.DataServices.Storage.svg?label=NuGet)](https://www.nuget.org/packages/Azure.Health.DataServices.Storage)| .NET 6 SDK for adding caching using Azure Health Data Services. |

## Getting Started

The fastest way to test out the SDK and see it in action is [through our Quickstart sample](./samples/Quickstart/README.md). This sample will walk you through some common patterns that you'll need to create custom operations for Azure Health Data Services.

<!---
(Uncomment this when we have dev docs) Read [this guide](./docs/dev_setup.md) for help setting up your local and cloud environment for developing custom behaviors for Azure Health Data Services.
--->
Also check out our full list of [samples on how to use the SDK here](./samples/README.md) for even more inspiration on how to create your own custom operations.

## Common Fast Healthcare Interoperability Resources (FHIR®) Use Cases

Some FHIR Service use cases that this SDK can help you implement are:

- FHIR operations not [supported by the FHIR Service](https://docs.microsoft.com/azure/healthcare-apis/fhir/fhir-features-supported#extended-operations) yet.
  - Trial implementation guides.
  - Organization-specific operations.
  - Less widely adopted operations.
- Implementation  guide development.
- Transforming request and/or response payloads.
- Custom authorization logic, like consent.

### What about FHIR Proxy? 

FHIR Proxy was created in response to customer requests for customizing the Azure API for FHIR. With the release of Azure Health Data Services, we’ve come up with a new approach to customization.

- This SDK lets you go beyond the proxy pattern and gives you tools for other customization patterns.
- This SDK is designed to be used in smaller operation-specific modules. If you are customizing a certain behavior, you don’t need to proxy the rest of your API calls.
- This SDK is compute-agnostic and can be deployed on any .NET 6.0 server like Azure Functions, Azure App Service, Azure Kubernetes Service, etc.
- This SDK is released and versioned via NuGet packages.
- We have incorporated some coding best practices, like object-oriented pipelines and extended testing.

*If there is functionality in the FHIR Proxy that is not covered by the Health Data Services SDK, please submit an issue and we will look into adding a sample!*

## Key Concepts

When we say “custom operations” we are talking about a purpose-built solution which acts as a proxy for a single or small set of HTTP endpoints. This SDK is here to simplify developing their solutions. It’s recommended to use Azure API Management or similar for routing certain requests to this custom operation, so that the client only sees one endpoint. Azure API Management can also present a unified authorization experience to your clients, which is why our samples don’t have authorization on the endpoints. 

When building custom operations, you’ll come across these concepts of the SDK.

- **Operation Context**: Common object passed between components of a pipeline containing the request and response.
- **Pipeline**: Container for the actions of custom operations with filters, channels, and bindings executed in the order shown below.
  - **Filter:** A unit of action that modifies the request and/or result via the Operation Context. Filters can be chained together in a single input/output section of a pipeline.
  - **Channel:** Used to output data in a pipeline to an external system actor (ESA). This is usually an Azure service (like Storage, Event Hub, and/or Service Bus).
  - **Binding:** The target service for a custom operation (usually a FHIR service). This can be null for custom operations that don't need to have a destination.

For more information, read [the concept guide here](./docs/concepts.md).

## Resources

### Links

- [FHIR Service Documentation](https://docs.microsoft.com/azure/healthcare-apis/fhir/overview)
- [FHIR Server OSS Repository](https://github.com/microsoft/fhir-server)
 
### Sample Production Architecture

This architecture is a sample of how you could deploy and integrate the custom operations you build with the Azure Health Data Services SDK to a production environment with Azure Health Data Services.

![Example architecture diagram](./docs/images/ExampleArchitectureDiagram.png)

## Contributing

This project welcomes contributions and suggestions.  Most contributions require you to agree to a
Contributor License Agreement (CLA) declaring that you have the right to, and actually do, grant us
the rights to use your contribution. For details, visit https://cla.opensource.microsoft.com.

When you submit a pull request, a CLA bot will automatically determine whether you need to provide
a CLA and decorate the PR appropriately (e.g., status check, comment). Simply follow the instructions
provided by the bot. You will only need to do this once across all repos using our CLA.

This project has adopted the [Microsoft Open Source Code of Conduct](https://opensource.microsoft.com/codeofconduct/).
For more information see the [Code of Conduct FAQ](https://opensource.microsoft.com/codeofconduct/faq/) or
contact [opencode@microsoft.com](mailto:opencode@microsoft.com) with any additional questions or comments.

## Disclaimers

<<<<<<< HEAD
=======

>>>>>>> ebf4e30 (Fix image issues (#37))
The Azure Health Data Services SDK is an open-source project. It is not a managed service, and it is not part of Microsoft Azure Health Data Services. Please review the information and licensing terms on this GitHub website before using the Azure Health Data Services SDK.


The Azure Health Data Services SDK GitHub is intended only for use in transferring and formatting data.  It is not intended for use as a medical device or to perform any analysis or any medical function and the performance of the software for such purposes has not been established.  You bear sole responsibility for any use of this software, including incorporation into any product intended for a medical purpose.

## Trademarks

This project may contain trademarks or logos for projects, products, or services. Authorized use of Microsoft 
trademarks or logos is subject to and must follow 
[Microsoft's Trademark & Brand Guidelines](https://www.microsoft.com/en-us/legal/intellectualproperty/trademarks/usage/general).
Use of Microsoft trademarks or logos in modified versions of this project must not cause confusion or imply Microsoft sponsorship.
Any use of third-party trademarks or logos are subject to those third-party's policies.


FHIR® is the registered trademark of HL7 and is used with the permission of HL7. <|MERGE_RESOLUTION|>--- conflicted
+++ resolved
@@ -88,10 +88,6 @@
 
 ## Disclaimers
 
-<<<<<<< HEAD
-=======
-
->>>>>>> ebf4e30 (Fix image issues (#37))
 The Azure Health Data Services SDK is an open-source project. It is not a managed service, and it is not part of Microsoft Azure Health Data Services. Please review the information and licensing terms on this GitHub website before using the Azure Health Data Services SDK.
 
 
