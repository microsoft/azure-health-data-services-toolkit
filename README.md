<<<<<<< HEAD
# Azure Health Data Services Toolkit

The Azure Health Data Services Toolkit helps you extend the functionality of Azure Health Data Services by providing a consistent toolset to build custom operations to modify the core service behavior.
=======
# Azure Health Data Services toolkit

The Azure Health Data Services toolkit helps you extend the functionality of Azure Health Data Services by providing a consistent toolset to build custom operations to modify the core service behavior.
>>>>>>> 88737973
With the growth of health data workloads on Azure, we’ve found that developers need custom behavior on top of our services. This toolkit abstracts common patterns so you can focus on delivering your use cases.

## NuGet Packages
*NuGet packages coming soon!*

<!---
| Package Name | Description |
| --- | --- |
| [Microsoft.AzureHealth.DataServices.Core](https://www.nuget.org/packages/Microsoft.AzureHealth.DataServices.Core/)<br/>[![NuGet](https://img.shields.io/nuget/v/Microsoft.AzureHealth.DataServices.Core.svg?label=NuGet)](https://www.nuget.org/packages/Microsoft.AzureHealth.DataServices.Core)| .NET 6 toolkit for creating custom operations when using Azure Health Data Services. |
| [Microsoft.AzureHealth.DataServices.Channels.Extensions](https://www.nuget.org/packages/Microsoft.AzureHealth.DataServices.Channels.Extensions/)<br/>[![NuGet](https://img.shields.io/nuget/v/Microsoft.AzureHealth.DataServices.Channels.Extensions.svg?label=NuGet)](https://www.nuget.org/packages/Microsoft.AzureHealth.DataServices.Channels.Extensions) | .NET 6 toolkit for extending channels using Azure Health Data Services. |
| [Microsoft.AzureHealth.DataServices.Caching](https://www.nuget.org/packages/Microsoft.AzureHealth.DataServices.Caching/)<br/>[![NuGet](https://img.shields.io/nuget/v/Microsoft.AzureHealth.DataServices.Caching.svg?label=NuGet)](https://www.nuget.org/packages/Microsoft.AzureHealth.DataServices.Caching) | .NET 6 toolkit for adding caching using Azure Health Data Services. |
| [Microsoft.AzureHealth.DataServices.Storage](https://www.nuget.org/packages/Microsoft.AzureHealth.DataServices.Storage/)<br/>[![NuGet](https://img.shields.io/nuget/v/Microsoft.AzureHealth.DataServices.Storage.svg?label=NuGet)](https://www.nuget.org/packages/Microsoft.AzureHealth.DataServices.Storage)| .NET 6 toolkit to simplify Azure storage operations when using Azure Health Data Services. |
--->
## Getting started

The fastest way to test out the toolkit and see it in action is [through our Quickstart sample](./samples/Quickstart/README.md). This sample will walk you through some common patterns that you'll need to create custom operations for Azure Health Data Services.

Read [the developer guide](./docs/dev_setup.md) for help setting up your local and cloud environment for developing custom behaviors for Azure Health Data Services.

Also check out our full list of [samples on how to use the toolkit here](./samples/README.md) for even more inspiration on how to create your own custom operations.

## Common Fast Healthcare Interoperability Resources (FHIR®) use cases

<<<<<<< HEAD
Some FHIR service use cases that this toolkit can help you implement are:
=======
Some FHIR Service use cases that this toolkit can help you implement are:
>>>>>>> 88737973

- FHIR operations not [supported by the FHIR Service](https://docs.microsoft.com/azure/healthcare-apis/fhir/fhir-features-supported#extended-operations) yet.
  - Trial implementation guides.
  - Organization-specific operations.
  - Less widely adopted operations.
- Implementation guide development.
- Transforming request and/or response payloads.
- Custom authorization logic (like consent, etc.).

## Key Concepts

For detailed information, read [the concept guide here](./docs/concepts.md).

<<<<<<< HEAD
When we say “custom operations” we are talking about a purpose-built solution which acts as a proxy for a single or small set of HTTP endpoints. This toolkit is here to simplify developing such solutions. It’s recommended to use Azure API Management or similar for routing certain requests to these custom operations so that the client only sees one endpoint. Azure API Management can also present a unified authorization experience to your clients. This is why our samples don’t have authorization on the endpoints. 

When building custom operations, you’ll come across these concepts related to the toolkit.
=======
When we say “custom operations” we are talking about a purpose-built solution which acts as a proxy for a single or small set of HTTP endpoints. This toolkit is here to simplify developing their solutions. It’s recommended to use Azure API Management or similar for routing certain requests to this custom operation, so that the client only sees one endpoint. Azure API Management can also present a unified authorization experience to your clients, which is why our samples don’t have authorization on the endpoints. 

When building custom operations, you’ll come across these concepts of the toolkit.
>>>>>>> 88737973

- **Operation Context**: Common object passed between components of a pipeline containing the request and response.
- **Pipeline**: Container for the actions of custom operations with filters, channels, and bindings executed in the order shown below.
  - **Filter:** A unit of action that modifies the request and/or result via the Operation Context. Filters can be chained together in a single input/output section of a pipeline.
  - **Channel:** Used to output data in a pipeline to an external system actor (ESA). This is usually an Azure service (like Storage, Event Hub, and/or Service Bus).
  - **Binding:** The target service for a custom operation (usually a FHIR service). This can be null for custom operations that don't need to have a destination.

### What about the FHIR Proxy? 

[FHIR Proxy](https://github.com/microsoft/fhir-proxy) was created in response to customer requests for customizing the Azure API for FHIR. With the release of Azure Health Data Services, we’ve come up with a new approach to customization.

<<<<<<< HEAD
- This toolkit lets you go beyond the proxy pattern and gives you tools for more extensive customization with programmatic components that flexibly connect to the broader Azure ecosystem.
- This toolkit is designed to be used in smaller operation-specific modules. If you are customizing a certain behavior, you don’t need to proxy the rest of your API calls.
- This toolkit is compute-agnostic and can be deployed on any .NET 6.0 server like Azure Functions, Azure App Service, Azure Kubernetes Service, etc.
- This toolkit is released and versioned via NuGet packages.
- We have designed this toolkit with coding best practices in mind, like object-oriented pipelines and extended testing.
=======
- This toolkit lets you go beyond the proxy pattern and gives you tools for other customization patterns.
- This toolkit is designed to be used in smaller operation-specific modules. If you are customizing a certain behavior, you don’t need to proxy the rest of your API calls.
- This toolkit is compute-agnostic and can be deployed on any .NET 6.0 server like Azure Functions, Azure App Service, Azure Kubernetes Service, etc.
- This toolkit is released and versioned via NuGet packages.
- We have incorporated some coding best practices, like object-oriented pipelines and extended testing.
>>>>>>> 88737973

*If there is functionality in the FHIR Proxy that is not covered by the Health Data Services toolkit, please submit an issue and we will look into adding a sample!*

## Resources

### Links

- [FHIR Service Documentation](https://docs.microsoft.com/azure/healthcare-apis/fhir/overview)
- [FHIR Server OSS Repository](https://github.com/microsoft/fhir-server)
 
### Sample production architecture

<<<<<<< HEAD
This architecture is a sample of how you could deploy and integrate custom operations built with the Azure Health Data Services toolkit in a production environment with Azure Health Data Services.
=======
This architecture is a sample of how you could deploy and integrate the custom operations you build with the Azure Health Data Services toolkit to a production environment with Azure Health Data Services.
>>>>>>> 88737973

![Example architecture diagram](./docs/images/ExampleArchitectureDiagram.png)

## Contributing

This project welcomes contributions and suggestions.  Most contributions require you to agree to a
Contributor License Agreement (CLA) declaring that you have the right to, and actually do, grant us
the rights to use your contribution. For details, visit https://cla.opensource.microsoft.com.

When you submit a pull request, a CLA bot will automatically determine whether you need to provide
a CLA and decorate the PR appropriately (e.g., status check, comment). Simply follow the instructions
provided by the bot. You will only need to do this once across all repos using our CLA.

This project has adopted the [Microsoft Open Source Code of Conduct](https://opensource.microsoft.com/codeofconduct/).
For more information see the [Code of Conduct FAQ](https://opensource.microsoft.com/codeofconduct/faq/) or
contact [opencode@microsoft.com](mailto:opencode@microsoft.com) with any additional questions or comments.

## Disclaimers

The Azure Health Data Services toolkit is an open-source project. It is not a managed service, and it is not part of Microsoft Azure Health Data Services. Please review the information and licensing terms on this GitHub website before using the Azure Health Data Services toolkit.

<<<<<<< HEAD
The Azure Health Data Services toolkit GitHub is intended only for use in transferring and formatting data. It is not intended for use as a medical device or to perform any analysis or any medical function and the performance of the software for such purposes has not been established.  You bear sole responsibility for any use of this software, including incorporation into any product intended for a medical purpose.
=======

The Azure Health Data Services toolkit GitHub is intended only for use in transferring and formatting data.  It is not intended for use as a medical device or to perform any analysis or any medical function and the performance of the software for such purposes has not been established.  You bear sole responsibility for any use of this software, including incorporation into any product intended for a medical purpose.
>>>>>>> 88737973

## Trademarks

This project may contain trademarks or logos for projects, products, or services. Authorized use of Microsoft 
trademarks or logos is subject to and must follow 
[Microsoft's Trademark & Brand Guidelines](https://www.microsoft.com/en-us/legal/intellectualproperty/trademarks/usage/general).
Use of Microsoft trademarks or logos in modified versions of this project must not cause confusion or imply Microsoft sponsorship.
Any use of third-party trademarks or logos are subject to those third-party's policies.


FHIR® is the registered trademark of HL7 and is used with the permission of HL7. <|MERGE_RESOLUTION|>--- conflicted
+++ resolved
@@ -1,12 +1,6 @@
-<<<<<<< HEAD
 # Azure Health Data Services Toolkit
 
 The Azure Health Data Services Toolkit helps you extend the functionality of Azure Health Data Services by providing a consistent toolset to build custom operations to modify the core service behavior.
-=======
-# Azure Health Data Services toolkit
-
-The Azure Health Data Services toolkit helps you extend the functionality of Azure Health Data Services by providing a consistent toolset to build custom operations to modify the core service behavior.
->>>>>>> 88737973
 With the growth of health data workloads on Azure, we’ve found that developers need custom behavior on top of our services. This toolkit abstracts common patterns so you can focus on delivering your use cases.
 
 ## NuGet Packages
@@ -30,11 +24,7 @@
 
 ## Common Fast Healthcare Interoperability Resources (FHIR®) use cases
 
-<<<<<<< HEAD
 Some FHIR service use cases that this toolkit can help you implement are:
-=======
-Some FHIR Service use cases that this toolkit can help you implement are:
->>>>>>> 88737973
 
 - FHIR operations not [supported by the FHIR Service](https://docs.microsoft.com/azure/healthcare-apis/fhir/fhir-features-supported#extended-operations) yet.
   - Trial implementation guides.
@@ -48,15 +38,9 @@
 
 For detailed information, read [the concept guide here](./docs/concepts.md).
 
-<<<<<<< HEAD
 When we say “custom operations” we are talking about a purpose-built solution which acts as a proxy for a single or small set of HTTP endpoints. This toolkit is here to simplify developing such solutions. It’s recommended to use Azure API Management or similar for routing certain requests to these custom operations so that the client only sees one endpoint. Azure API Management can also present a unified authorization experience to your clients. This is why our samples don’t have authorization on the endpoints. 
 
 When building custom operations, you’ll come across these concepts related to the toolkit.
-=======
-When we say “custom operations” we are talking about a purpose-built solution which acts as a proxy for a single or small set of HTTP endpoints. This toolkit is here to simplify developing their solutions. It’s recommended to use Azure API Management or similar for routing certain requests to this custom operation, so that the client only sees one endpoint. Azure API Management can also present a unified authorization experience to your clients, which is why our samples don’t have authorization on the endpoints. 
-
-When building custom operations, you’ll come across these concepts of the toolkit.
->>>>>>> 88737973
 
 - **Operation Context**: Common object passed between components of a pipeline containing the request and response.
 - **Pipeline**: Container for the actions of custom operations with filters, channels, and bindings executed in the order shown below.
@@ -68,19 +52,11 @@
 
 [FHIR Proxy](https://github.com/microsoft/fhir-proxy) was created in response to customer requests for customizing the Azure API for FHIR. With the release of Azure Health Data Services, we’ve come up with a new approach to customization.
 
-<<<<<<< HEAD
 - This toolkit lets you go beyond the proxy pattern and gives you tools for more extensive customization with programmatic components that flexibly connect to the broader Azure ecosystem.
 - This toolkit is designed to be used in smaller operation-specific modules. If you are customizing a certain behavior, you don’t need to proxy the rest of your API calls.
 - This toolkit is compute-agnostic and can be deployed on any .NET 6.0 server like Azure Functions, Azure App Service, Azure Kubernetes Service, etc.
 - This toolkit is released and versioned via NuGet packages.
 - We have designed this toolkit with coding best practices in mind, like object-oriented pipelines and extended testing.
-=======
-- This toolkit lets you go beyond the proxy pattern and gives you tools for other customization patterns.
-- This toolkit is designed to be used in smaller operation-specific modules. If you are customizing a certain behavior, you don’t need to proxy the rest of your API calls.
-- This toolkit is compute-agnostic and can be deployed on any .NET 6.0 server like Azure Functions, Azure App Service, Azure Kubernetes Service, etc.
-- This toolkit is released and versioned via NuGet packages.
-- We have incorporated some coding best practices, like object-oriented pipelines and extended testing.
->>>>>>> 88737973
 
 *If there is functionality in the FHIR Proxy that is not covered by the Health Data Services toolkit, please submit an issue and we will look into adding a sample!*
 
@@ -93,11 +69,7 @@
  
 ### Sample production architecture
 
-<<<<<<< HEAD
 This architecture is a sample of how you could deploy and integrate custom operations built with the Azure Health Data Services toolkit in a production environment with Azure Health Data Services.
-=======
-This architecture is a sample of how you could deploy and integrate the custom operations you build with the Azure Health Data Services toolkit to a production environment with Azure Health Data Services.
->>>>>>> 88737973
 
 ![Example architecture diagram](./docs/images/ExampleArchitectureDiagram.png)
 
@@ -119,12 +91,7 @@
 
 The Azure Health Data Services toolkit is an open-source project. It is not a managed service, and it is not part of Microsoft Azure Health Data Services. Please review the information and licensing terms on this GitHub website before using the Azure Health Data Services toolkit.
 
-<<<<<<< HEAD
 The Azure Health Data Services toolkit GitHub is intended only for use in transferring and formatting data. It is not intended for use as a medical device or to perform any analysis or any medical function and the performance of the software for such purposes has not been established.  You bear sole responsibility for any use of this software, including incorporation into any product intended for a medical purpose.
-=======
-
-The Azure Health Data Services toolkit GitHub is intended only for use in transferring and formatting data.  It is not intended for use as a medical device or to perform any analysis or any medical function and the performance of the software for such purposes has not been established.  You bear sole responsibility for any use of this software, including incorporation into any product intended for a medical purpose.
->>>>>>> 88737973
 
 ## Trademarks
 
