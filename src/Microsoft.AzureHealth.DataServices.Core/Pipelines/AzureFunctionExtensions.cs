--- conflicted
+++ resolved
@@ -48,12 +48,7 @@
                     if (string.Equals(header.Key, Net.Http.Headers.HeaderNames.ContentType, StringComparison.OrdinalIgnoreCase))
                     {
                         // only include the first value for Content-Type
-<<<<<<< HEAD
-                        var contentTypeHeaderValue = header.Value.First();
-                        message.Content.Headers.ContentType = contentTypeHeaderValue.ParseMediaType();
-=======
                         message.Content.Headers.ContentType = MediaTypeHeaderValue.Parse(header.Value.First());
->>>>>>> 85bca2ae
                     }
                     else
                     {
