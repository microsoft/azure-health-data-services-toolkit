﻿using System;
using System.Net.Http;
using Microsoft.ApplicationInsights;
using Microsoft.ApplicationInsights.Extensibility;
using Microsoft.Azure.Functions.Worker.Http;
using Microsoft.AzureHealth.DataServices.Bindings;
using Microsoft.AzureHealth.DataServices.Channels;
using Microsoft.AzureHealth.DataServices.Clients;
using Microsoft.AzureHealth.DataServices.Clients.Headers;
using Microsoft.AzureHealth.DataServices.Filters;
using Microsoft.AzureHealth.DataServices.Pipelines;
using Microsoft.AzureHealth.DataServices.Security;
using Microsoft.Extensions.Azure;
using Microsoft.Extensions.DependencyInjection;
using Microsoft.Extensions.Logging;
using Microsoft.Extensions.Logging.ApplicationInsights;

namespace Microsoft.AzureHealth.DataServices.Configuration
{
    /// <summary>
    /// Helper extensions for pipelines
    /// </summary>
    public static class PipelineExtensions
    {
        /// <summary>
        /// Uses application insights for logging.
        /// </summary>
        /// <param name="services">IServiceColllection.</param>
        /// <param name="instrumentationConnectionString">AppInsights instrumentation key connection string.</param>
        /// <param name="logLevel">Log level.</param>
        /// <returns>Services collection.</returns>
        public static IServiceCollection UseAppInsightsLogging(this IServiceCollection services, string instrumentationConnectionString, LogLevel logLevel)
        {
            services.AddLogging(builder =>
            {
                builder.AddFilter<ApplicationInsightsLoggerProvider>("", logLevel);
                builder.AddApplicationInsights(op => op.ConnectionString = instrumentationConnectionString, op => op.FlushOnDispose = true);
            });

            return services;
        }

        /// <summary>
        /// Use application insights for telemetry.
        /// </summary>
        /// <param name="services">IServicesCollection</param>
        /// <param name="instrumentationConnectionString">AppInsights instrumentation key connection string.</param>
        /// <returns>Services collection.</returns>
        public static IServiceCollection UseTelemetry(this IServiceCollection services, string instrumentationConnectionString)
        {
            services.Configure<TelemetryConfiguration>(options =>
            {
                options.ConnectionString = instrumentationConnectionString;
            });
            services.AddScoped<TelemetryClient>();

            return services;
        }

        /// <summary>
        /// Use the authenticator for acquisition of access tokens from Azure AD.
        /// </summary>
        /// <param name="services">Services collection.</param>
        /// <param name="options">Options for configuration.</param>
        /// <returns>Services collection.</returns>
        public static IServiceCollection UseAuthenticator(this IServiceCollection services, Action<ServiceIdentityOptions> options)
        {
            services.AddScoped<IAuthenticator, Authenticator>();
            services.Configure<ServiceIdentityOptions>(options);

            return services;
        }

        /// <summary>
        /// Use the authenticator with DefaultCredentials for acquistion of access tokens from Azure AD.
        /// </summary>
        /// <param name="services">Services collection.</param>
        /// <returns>Services collection.</returns>
        public static IServiceCollection UseAuthenticator(this IServiceCollection services)
        {
            return services.UseAuthenticator(options => options.CredentialType = null);
        }

        /// <summary>
        /// Uses a Azure Function pipeline.
        /// </summary>
        /// <param name="services">IServiceCollection</param>
        /// <returns>Services collection.</returns>
        public static IServiceCollection UseAzureFunctionPipeline(this IServiceCollection services)
        {
            services.AddScoped<IInputFilterCollection, InputFilterCollection>();
            services.AddScoped<IOutputFilterCollection, OutputFilterCollection>();
            services.AddScoped<IInputChannelCollection, InputChannelCollection>();
            services.AddScoped<IOutputChannelCollection, OutputChannelCollection>();
            services.AddScoped<IPipeline<HttpRequestData, HttpResponseData>, AzureFunctionPipeline>();
            return services;
        }



        /// <summary>
        /// Use a Web pipeline for Web services.
        /// </summary>
        /// <param name="services">>Services collection.</param>
        /// <returns>Services collection.</returns>
        public static IServiceCollection UseWebPipeline(this IServiceCollection services)
        {
            services.AddScoped<IInputFilterCollection, InputFilterCollection>();
            services.AddScoped<IOutputFilterCollection, OutputFilterCollection>();
            services.AddScoped<IInputChannelCollection, InputChannelCollection>();
            services.AddScoped<IOutputChannelCollection, OutputChannelCollection>();
            services.AddScoped<IPipeline<HttpRequestMessage, HttpResponseMessage>, WebPipeline>();
            return services;
        }


        /// <summary>
        /// Use custom http headers to when sending http requests.
        /// </summary>
        /// <param name="services">Services collection.</param>
        /// <returns>Services collection.</returns>
        public static IServiceCollection UseCustomHeaders(this IServiceCollection services)
        {
            services.AddScoped<IHttpCustomHeaderCollection, HttpCustomHeaderCollection>();
            return services;
        }


        /// <summary>
        /// Adds a custom header for sending http requests.
        /// </summary>
        /// <param name="services">Services collection.</param>
        /// <param name="name">Name of the http header to add.</param>
        /// <param name="value">Value of the http header.</param>
        /// <param name="headerType">Type of custom header.</param>
        /// <returns>Services collection.</returns>
        public static IServiceCollection AddCustomHeader(this IServiceCollection services, string name, string value, CustomHeaderType headerType)
        {
            services.Add(new ServiceDescriptor(typeof(IHeaderNameValuePair), new HeaderNameValuePair(name, value, headerType)));
            return services;
        }


        /// <summary>
        /// Adds an input filter.
        /// </summary>
        /// <typeparam name="TOptions">Type of options for input filter.</typeparam>
        /// <param name="services">Services collection.</param>
        /// <param name="type">Type of input filter.</param>
        /// <param name="options">Options for input filter.</param>
        /// <returns>Services collection.</returns>
        public static IServiceCollection AddInputFilter<TOptions>(this IServiceCollection services, Type type, Action<TOptions> options) where TOptions : class
        {
            services.Add(new ServiceDescriptor(typeof(IInputFilter), type, ServiceLifetime.Scoped));
            services.Configure<TOptions>(options);
            return services;
        }

        /// <summary>
        /// Adds an input filter.
        /// </summary>
        /// <param name="services">Services collection.</param>
        /// <param name="type">Type of input filter.</param>
        /// <returns>Services collection.</returns>
        public static IServiceCollection AddInputFilter(this IServiceCollection services, Type type)
        {
            services.Add(new ServiceDescriptor(typeof(IInputFilter), type, ServiceLifetime.Scoped));
            return services;
        }


        /// <summary>
        /// Add an output filter.
        /// </summary>
        /// <typeparam name="TOptions">Type of options for output filter.</typeparam>
        /// <param name="services">Services collection.</param>
        /// <param name="type">Type of output filter.</param>
        /// <param name="options">Options for output filter.</param>
        /// <returns>Services collection.</returns>
        public static IServiceCollection AddOutputFilter<TOptions>(this IServiceCollection services, Type type, Action<TOptions> options) where TOptions : class
        {
            services.Add(new ServiceDescriptor(typeof(IOutputFilter), type, ServiceLifetime.Scoped));
            services.Configure<TOptions>(options);
            return services;
        }

        /// <summary>
        /// Adds an output filter.
        /// </summary>
        /// <param name="services">Services collection.</param>
        /// <param name="type">Type of output filter.</param>
        /// <returns>Services collection.</returns>
        public static IServiceCollection AddOutputFilter(this IServiceCollection services, Type type)
        {
            services.Add(new ServiceDescriptor(typeof(IOutputFilter), type, ServiceLifetime.Scoped));
            return services;
        }

        /// <summary>
        /// Adds an input channel.
        /// </summary>
        /// <typeparam name="TOptions">Type of options for input channel.</typeparam>
        /// <param name="services">Services collection.</param>
        /// <param name="type">Type of input channel.</param>
        /// <param name="options">Options for input channel.</param>
        /// <returns>Services collection.</returns>
        public static IServiceCollection AddInputChannel<TOptions>(this IServiceCollection services, Type type, Action<TOptions> options) where TOptions : class
        {
            services.Add(new ServiceDescriptor(typeof(IInputChannel), type, ServiceLifetime.Scoped));
            services.Configure<TOptions>(options);
            return services;
        }

        /// <summary>
        /// Add an output channel.
        /// </summary>
        /// <typeparam name="TOptions">Type of options for output channel.</typeparam>
        /// <param name="services">Services collection.</param>
        /// <param name="type">Type of output channel.</param>
        /// <param name="options">Options for output channel.</param>
        /// <returns>Services collection.</returns>
        public static IServiceCollection AddOutputChannel<TOptions>(this IServiceCollection services, Type type, Action<TOptions> options) where TOptions : class
        {
            services.Add(new ServiceDescriptor(typeof(IOutputChannel), type, ServiceLifetime.Scoped));
            services.Configure<TOptions>(options);
            return services;
        }

        /// <summary>
        /// Add a binding
        /// </summary>
        /// <param name="services">Services collection.</param>
        /// <param name="type">Type of binding.</param>
        /// <returns>Services collection.</returns>
        public static IServiceCollection AddBinding(this IServiceCollection services, Type type)
        {
            services.Add(new ServiceDescriptor(typeof(IBinding), type, ServiceLifetime.Scoped));
            return services;
        }

        /// <summary>
        /// Adds a binding.
        /// </summary>
        /// <typeparam name="TOptions">Type of options for binding.</typeparam>
        /// <param name="services">Services collection.</param>
        /// <param name="type">Type of binding.</param>
        /// <param name="options">Options for binding.</param>
        /// <returns>Services collection.</returns>
        public static IServiceCollection AddBinding<TOptions>(this IServiceCollection services, Type type, Action<TOptions> options) where TOptions : class
        {
            services.Add(new ServiceDescriptor(typeof(IBinding), type, ServiceLifetime.Scoped));
            services.Configure<TOptions>(options);
            return services;
        }

        /// Adds a REST binding.
        /// </summary>
        /// <param name="services">Services collection.</param>
        /// <param name="bindingOptions">Options for REST binding.</param>
        /// <returns>Services collection.</returns>
        public static IServiceCollection AddRestBinding(this IServiceCollection services, RestBindingOptions bindingOptions)
        {
            services.Add(new ServiceDescriptor(typeof(IBinding), typeof(RestBinding), ServiceLifetime.Scoped));
            services.AddAzureClients(clientBuilder =>
            {
<<<<<<< HEAD
                clientBuilder.AddGenericRestClient(new Uri(option.ServerUrl))
                .WithCredential(option.Credential)
=======
                clientBuilder.AddGenericRestClient(new Uri(bindingOptions.ServerUrl))
                .WithCredential(bindingOptions.Credential)
>>>>>>> df704fd9
                .ConfigureOptions(options =>
                {
                    options = bindingOptions.ClientOptions;
                });
            });

            return services;
        }
    }
}<|MERGE_RESOLUTION|>--- conflicted
+++ resolved
@@ -263,13 +263,8 @@
             services.Add(new ServiceDescriptor(typeof(IBinding), typeof(RestBinding), ServiceLifetime.Scoped));
             services.AddAzureClients(clientBuilder =>
             {
-<<<<<<< HEAD
-                clientBuilder.AddGenericRestClient(new Uri(option.ServerUrl))
-                .WithCredential(option.Credential)
-=======
                 clientBuilder.AddGenericRestClient(new Uri(bindingOptions.ServerUrl))
                 .WithCredential(bindingOptions.Credential)
->>>>>>> df704fd9
                 .ConfigureOptions(options =>
                 {
                     options = bindingOptions.ClientOptions;
