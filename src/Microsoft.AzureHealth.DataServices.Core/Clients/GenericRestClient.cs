﻿using System;
using System.Collections.Specialized;
using System.Net;
using System.Net.Http;
using System.Net.Http.Headers;
using System.Text;
using System.Threading;
using System.Threading.Tasks;
using Azure;
using Azure.Core;
using Azure.Core.Pipeline;
using Azure.Identity;
using Microsoft.AzureHealth.DataServices.Bindings;
using Microsoft.AzureHealth.DataServices.Pipelines;
using Microsoft.AzureHealth.DataServices.Protocol;
using Microsoft.Extensions.Logging;

namespace Microsoft.AzureHealth.DataServices.Clients
{
    /// <summary>
    /// Generic REST client for interacting with Azure services.
    /// </summary>
    public class GenericRestClient
    {
        /// <summary>
        /// Protected constructor to allow mocking.
        /// </summary>
        protected GenericRestClient()
        {

        }

        /// <summary>
        /// Initializes a new instance of the <see cref="GenericRestClient"/> class.
        /// </summary>
        /// <param name="endpoint">#TODO</param>
        ///  <param name="tokenCredential">#TODO</param>
        /// <param name="clientOptions">#TODO</param>
        /// <param name="logger">#TODO</param>

        // #TODO - sorry I was wrong, the options class should be GenericRestClientOptions
        // RestBindingOptions should not be used for client optioins because GenericRestClient should be lower level than RestBinding.
        // Empty GenericRestClientOptions class is better
        public GenericRestClient(Uri endpoint, GenericRestClientOptions clientOptions, TokenCredential tokenCredential, ILogger<GenericRestClient> logger = null)
        {
            if (endpoint is null) 
                throw new ArgumentNullException(nameof(endpoint));
            if (clientOptions is null)
                throw new ArgumentNullException(nameof(endpoint));

            // #TODO - "token passthrough" would be enabled by this parameter being null and the token being passed in a below method.
            if (tokenCredential is null)
                throw new ArgumentNullException(nameof(tokenCredential));

            _endpoint = endpoint;
            _tokenCredential = tokenCredential;
            _logger = logger;

            _pipeline = CreatePipeline(endpoint, clientOptions, tokenCredential);
        }

        private readonly ILogger _logger;
        private readonly TokenCredential _credential;
        private readonly HttpPipeline _pipeline;
        private readonly Uri _endpoint;

        /// <summary> The HTTP pipeline for sending and receiving REST requests and responses. </summary>
        public virtual HttpPipeline Pipeline => _pipeline;
        
        /// <summary>
        /// Default ContentType for requests to JSON.
        /// </summary>
        private static string ContentType => "application/json";

        private static HttpPipeline CreatePipeline(Uri endpoint, GenericRestClientOptions options, TokenCredential credential)
        {
            return HttpPipelineBuilder.Build(options, 
                Array.Empty<HttpPipelinePolicy>(), 
                new HttpPipelinePolicy[] { 
                    new BearerTokenAuthenticationPolicy(credential, GetDefaultScope(endpoint))
                }, 
                new ResponseClassifier()
            );
        }

        /// <summary>
        /// Sends and http request and returns a response.
        /// </summary>
        /// <returns>HttpResponseMessage</returns>

        // #TODO - this class should not take an OperationContext because then this client is tightly bound to the Toolkit pipeline and it limits the ability to use this client in other scenarios.
        // Instead it should take a HttpRequestMessage or other lower level types.
        // I would suggest making this class take a HttpMessage and move the logic to convert from OperationContext to HttpMessage into the Pipelines folder. For example you can see AzureFunctionExtensions.
        // Or have two methods
        public async Task<Response> SendAsync(OperationContext operationContext)
        {
            try
            {
                HttpMessage message = CreateRequest(operationContext);
                await _pipeline.SendAsync(message, CancellationToken.None);
                var response = message.Response;

                // #TODO - not sure the logging is useful here. pattern from the Azure SDK is to throw exceptions and use the ClientDiagnostics class
                // https://github.com/Azure/azure-sdk-for-net/blob/main/sdk/appconfiguration/Azure.Data.AppConfiguration/src/ConfigurationClient.cs#L201


                _logger?.LogInformation("GenericRestClient response returned status {StatusCode}.", response);
                _logger?.LogTrace("GenericRestClient response returned with content-type {ContentType}.", response?.Headers.ContentType);

                if (response.Status == (int)HttpStatusCode.OK)
                {
                    _logger?.LogInformation("Return http response.");
                }
                else
                {
                    _logger?.LogWarning("Rest response returned fault reason phrase {ReasonPhrase}.", response.ReasonPhrase);
                }

                return response;
            }
            catch (WebException wex)
            {
                _logger?.LogError(wex, "Rest web request faulted '{Status}'.", wex.Status);
                throw;
            }
            catch (Exception ex)
            {
                _logger?.LogError(ex, "Rest request faulted '{Message}'.", ex.Message);
                throw;
            }
        }

        /// <summary>
        /// Create Http Message Request.
        /// </summary>
        /// <param name="context"></param>
        /// <returns></returns>
        private HttpMessage CreateRequest(OperationContext context)
        {
            var message = _pipeline.CreateMessage();
            var request = message.Request;
            request.Method = ConvertToRequestMethod(context.Request.Method.ToString());
            
            // #TODO - I think this class is unneeded but we can look later.
            var uri = new RawRequestUriBuilder();
            uri.AppendRaw(_endpoint.ToString(), false);

            if (context.Request.RequestUri.LocalPath.Trim().ToLower() != "/postbundle")
            {
                uri.AppendPath(context.Request.RequestUri.LocalPath.Trim(), escape: false);
            }
<<<<<<< HEAD
            request.Uri = uri;
=======

            request.Uri = uri;            
>>>>>>> df704fd9

            NameValueCollection headers = context.Headers.RequestAppendAndReplace(context.Request, false);
            if (headers != null)
            {
                headers.Remove("Content-Type");
                headers.Remove("Content-Length");
                headers.Remove("Authorization");
                headers.Remove("Accept");
                headers.Remove("Host");
                headers.Remove("User-Agent");

                foreach (string item in headers.AllKeys)
                {
                    request.Headers.Add(item, headers.Get(item));
                }
            }

            if (!string.IsNullOrEmpty(context.ContentString))
            {
                request.Content = RequestContent.Create(Encoding.UTF8.GetBytes(context.ContentString));
                request.Headers.Add("Content-Type", context.Request.Content.Headers.ContentType.MediaType.ToString().Trim());
            }
            else
            {
                request.Headers.Add("Content-Type", ContentType);
            }

            request.Headers.Add("Host", new Uri(_endpoint.ToString()).Authority);
            //request.Headers.UserAgent.Add(new ProductInfoHeaderValue(DefaultUserAgentHeader));
            return message;
        }

        private static RequestMethod ConvertToRequestMethod(string method)
        {
            RequestMethod requestMethod = method.ToUpperInvariant() switch
            {
                "GET" => RequestMethod.Get,
                "POST" => RequestMethod.Post,
                "PUT" => RequestMethod.Put,
                "DELETE" => RequestMethod.Delete,
                "PATCH" => RequestMethod.Patch,
                _ => throw new Exception("Invalid Http method."),

            };
            return requestMethod;
        }

        private static string GetDefaultScope(Uri uri)
            => $"{uri.GetComponents(UriComponents.SchemeAndServer, UriFormat.SafeUnescaped)}/.default";

        private static ResponseClassifier _responseClassifier200;
        private static ResponseClassifier ResponseClassifier200 => _responseClassifier200 ??= new StatusCodeClassifier(stackalloc ushort[] { 200 });

    }
}<|MERGE_RESOLUTION|>--- conflicted
+++ resolved
@@ -149,12 +149,7 @@
             {
                 uri.AppendPath(context.Request.RequestUri.LocalPath.Trim(), escape: false);
             }
-<<<<<<< HEAD
             request.Uri = uri;
-=======
-
-            request.Uri = uri;            
->>>>>>> df704fd9
 
             NameValueCollection headers = context.Headers.RequestAppendAndReplace(context.Request, false);
             if (headers != null)
