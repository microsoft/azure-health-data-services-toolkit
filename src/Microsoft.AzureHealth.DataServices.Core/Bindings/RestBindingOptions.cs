--- conflicted
+++ resolved
@@ -6,9 +6,8 @@
     /// <summary>
     /// Options for REST binding.
     /// </summary>
-    public class RestBindingOptions : ClientOptions
+    public class RestBindingOptions : GenericRestClientOptions
     {
-
         /// <summary>
         /// Gets or sets the server URL to call.
         /// </summary>
@@ -23,15 +22,5 @@
         /// Azure credential to be used by the binding.
         /// </summary>
         public TokenCredential? Credential { get; set; }
-
-        /// <summary>
-        /// Options for the generic rest client.
-        /// </summary>
-<<<<<<< HEAD
-        public TokenCredential? Credential { get; set; }
-=======
-        public GenericRestClientOptions ClientOptions { get; set; }
-
->>>>>>> 69bace8d
     }
 }